from pathlib import Path

from CPDShell.Core.algorithms.bayesian_algorithm import BayesianAlgorithm
from CPDShell.Core.algorithms.BayesianCPD.detectors.drop_detector import DropDetector
from CPDShell.Core.algorithms.BayesianCPD.detectors.simple_detector import SimpleDetector
from CPDShell.Core.algorithms.BayesianCPD.hazards.constant_hazard import ConstantHazard
from CPDShell.Core.algorithms.BayesianCPD.likelihoods.gaussian_unknown_mean_and_variance import (
    GaussianUnknownMeanAndVariance,
)
from CPDShell.Core.algorithms.BayesianCPD.localizers.simple_localizer import SimpleLocalizer
from CPDShell.Core.algorithms.knn_algorithm import KNNAlgorithm
from CPDShell.generator.generator import ScipyDatasetGenerator
from CPDShell.generator.saver import DatasetSaver
from CPDShell.shell import CPDShell

path_string = "tests/test_CPDShell/test_configs/test_config_exp.yml"
distributions_name = "exp"

saver = DatasetSaver(Path(), True)
generated = ScipyDatasetGenerator().generate_datasets(Path(path_string), saver)
data, expected_change_points = generated[distributions_name]

print("Expected change points:", expected_change_points)

# Graph algorithm demo
graph_cpd = CPDShell(data)
graph_cpd.scrubber.window_length = 150
graph_cpd.scrubber.movement_k = 2.0 / 3.0

res_graph = graph_cpd.run_cpd()
res_graph.visualize(True)
print("Graph algorithm")
print(res_graph)

<<<<<<< HEAD

# k-NN based algorithm demo
def metric(obs1: float, obs2: float) -> float:
    return abs(obs1 - obs2)


K = 5
KNN_THRESHOLD = 3.5

knn_algorithm = KNNAlgorithm(metric, K, KNN_THRESHOLD)
knn_cpd = CPDShell(data, knn_algorithm)

knn_cpd.scrubber.window_length = 16
knn_cpd.scrubber.movement_k = 0.5
knn_cpd.scenario.change_point_number = 4

res_knn = knn_cpd.run_cpd()
res_knn.visualize(True)
print("k-NN based algorithm")
print(res_knn)


# Bayesian algorithm demo
HAZARD_RATE = 200
LEARNING_WINDOW_SIZE = 30
THRESHOLD = 0.5
DROP_THRESHOLD = 0.7
=======
BAYESIAN_THRESHOLD = 0.1
NUM_OF_SAMPLES = 1000
SAMPLE_SIZE = 500
BERNOULLI_PROB = 1.0 - 0.5 ** (1.0 / SAMPLE_SIZE)
HAZARD_RATE = 1 / BERNOULLI_PROB
LEARNING_SAMPLE_SIZE = 50
BAYESIAN_DROP_THRESHOLD = 0.7
>>>>>>> 62783324

constant_hazard = ConstantHazard(HAZARD_RATE)
gaussian_likelihood = GaussianUnknownMeanAndVariance()

simple_detector = SimpleDetector(BAYESIAN_THRESHOLD)
drop_detector = DropDetector(BAYESIAN_DROP_THRESHOLD)

simple_localizer = SimpleLocalizer()

bayesian_algorithm = BayesianAlgorithm(
    learning_steps=LEARNING_SAMPLE_SIZE,
    likelihood=gaussian_likelihood,
    hazard=constant_hazard,
    detector=simple_detector,
    localizer=simple_localizer,
)

bayesian_cpd = CPDShell(data, bayesian_algorithm)
bayesian_cpd.scrubber.window_length = 500
bayesian_cpd.scrubber.movement_k = 2.0 / 3.0

res_bayes = bayesian_cpd.run_cpd()
res_bayes.visualize(True)
print("Bayesian algorithm")
print(res_bayes)<|MERGE_RESOLUTION|>--- conflicted
+++ resolved
@@ -32,7 +32,6 @@
 print("Graph algorithm")
 print(res_graph)
 
-<<<<<<< HEAD
 
 # k-NN based algorithm demo
 def metric(obs1: float, obs2: float) -> float:
@@ -56,11 +55,6 @@
 
 
 # Bayesian algorithm demo
-HAZARD_RATE = 200
-LEARNING_WINDOW_SIZE = 30
-THRESHOLD = 0.5
-DROP_THRESHOLD = 0.7
-=======
 BAYESIAN_THRESHOLD = 0.1
 NUM_OF_SAMPLES = 1000
 SAMPLE_SIZE = 500
@@ -68,7 +62,6 @@
 HAZARD_RATE = 1 / BERNOULLI_PROB
 LEARNING_SAMPLE_SIZE = 50
 BAYESIAN_DROP_THRESHOLD = 0.7
->>>>>>> 62783324
 
 constant_hazard = ConstantHazard(HAZARD_RATE)
 gaussian_likelihood = GaussianUnknownMeanAndVariance()
