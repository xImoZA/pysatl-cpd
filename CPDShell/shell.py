<<<<<<< HEAD
from collections.abc import Iterable, Sequence
from dataclasses import dataclass
from typing import Optional

import numpy
=======
import os.path
import time
from collections.abc import Iterable, Iterator, Sequence
from pathlib import Path
>>>>>>> 73eccf47

from CPDShell.Core.algorithms.graph_algorithm import Algorithm, GraphAlgorithm
from CPDShell.Core.cpd_core import CPDCore
from CPDShell.Core.scenario import Scenario
from CPDShell.Core.scrubber.scrubber import Scrubber
from CPDShell.labeled_data import LabeledCPData


class CPContainer:
    """Container for results of CPD algorithms"""

    def __init__(self, result: list[float], expected_result: list[float] | None, time_ms: float) -> None:
        """Object constructor

<<<<<<< HEAD
    result: list[int]
    expected: list[int] | None
=======
        :param: result: list, containing change points, that were found by CPD algos
        :param: expected_result: list, containing expected change points, if it is needed
        :param: time_ms: a float number, time of CPD algo execution in milliseconds
        """
        self.result = result
        self.expected_result = expected_result
        self.time_ms = time_ms

    @property
    def result_diff(self) -> list:
        """method for calculation symmetrical diff between results and expected results (if its granted)

        :return: symmetrical difference between results and expected results
        """
        if self.expected_result is None:
            raise ValueError("this object is not provided with expected result, thus diff cannot be calculated.")
        first, second = set(self.result), set(self.expected_result)
        return sorted(list(first.symmetric_difference(second)))

    def __str__(self) -> str:
        """method for printing results of CPD algo results in a convenient way

        :return: string with brief CPD algo execution results
        """
        cp_results = ";".join(map(str, self.result))
        method_output = f"Located change points: ({cp_results})\n"
        if self.expected_result is not None:
            expected_cp_results = ";".join(map(str, self.expected_result))
            diff = ";".join(map(str, self.result_diff))
            method_output += f"Expected change point: ({expected_cp_results})\n"
            method_output += f"Difference: ({diff})\n"
        method_output += f"Computation time (ms): {round(self.time_ms, 2)}"
        return method_output
>>>>>>> 73eccf47


class CPDShell:
    """Class, that grants a convenient interface to
    work with CPD algorithms"""

    def __init__(
        self,
        data: Iterable[float | numpy.float64] | LabeledCPData,
        cpd_algorithm: Optional["Algorithm"] = None,
        scrubber_class: type[Scrubber] = Scrubber,
    ) -> None:
        """CPDShell object constructor

        :param: data: data for detection of CP
        :param: CPDalgorithm: CPD algorithm, that will search for change points
        :param: scrubber_class: class of preferable scrubber for splitting data into parts
        """
        self._data: Iterable[float | numpy.float64] | LabeledCPData = data
        scrubber_class = scrubber_class if scrubber_class is not None else Scrubber
        arg = 5
        cpd_algorithm = (
            cpd_algorithm if cpd_algorithm is not None else GraphAlgorithm(lambda a, b: abs(a - b) <= arg, 2)
        )
        self.cpd_core: CPDCore = CPDCore(
            scrubber_class(Scenario(10, True), data.raw_data if isinstance(data, LabeledCPData) else data),
            cpd_algorithm,
        )  # if no algo or scrubber was given, then some standard

    @property
    def data(self) -> Iterable[float | numpy.float64]:
        """Getter method for data param"""
        return self._data

    @data.setter
    def data(self, new_data: Sequence[float | numpy.float64]) -> None:
        """Setter method for changing data

        :param: new_data: new data, to replace the current one
        """
        self._data = new_data
        if isinstance(new_data, LabeledCPData):
            self.cpd_core.scrubber.data = new_data.raw_data
        else:
            self.cpd_core.scrubber.data = new_data

    @property
    def scrubber(self) -> Scrubber:
        """Getter method for scrubber"""
        return self.cpd_core.scrubber

    @scrubber.setter
    def scrubber(self, new_scrubber_class: type[Scrubber]) -> None:
        """Setter method for changing scrubber

        :param: new_scrubber_class: new scrubber, to replace the current one
        """
        self.cpd_core.scrubber = new_scrubber_class(self.cpd_core.scrubber.scenario, self._data)

    @property
    def CPDalgorithm(self) -> Algorithm:
        """Getter method for CPD algorithm param"""
        return self.cpd_core.algorithm

    @CPDalgorithm.setter
    def CPDalgorithm(self, new_algorithm: Algorithm) -> None:
        """Setter method for changing CPD algorithm

        :param: new_algorithm: new CPD algorithm, to replace the current one
        """
        self.cpd_core.algorithm = new_algorithm

    @property
    def scenario(self) -> Scenario:
        """Getter method for scenario param"""
        return self.cpd_core.scrubber.scenario

    @scenario.setter
    def scenario(self, new_scenario: Scenario) -> None:
        """Setter method for changing scenario

        :param: new_scenario: new scenario object, to replace the current one
        """
        self.cpd_core.scrubber.scenario = new_scenario

    def change_scenario(self, change_point_number: int, to_localize: bool = False) -> None:
        """Method for editing scenario

        :param: change_point_number: number of change points user wants to detect
        :param: to_localize: bool value that states if it is necessary to localize change points
        """
        self.cpd_core.scrubber.scenario = Scenario(change_point_number, to_localize)

    def run_cpd(self) -> CPContainer:
        """Execute CPD algorithm, returns ifrom dataclasses import dataclassts result and prints it

        :return: CPContainer object, containing algo result CP and expected CP if needed
        """
        time_start = time.perf_counter()
        algo_results = self.cpd_core.run()
<<<<<<< HEAD
        output = CPContainer(algo_results, None)
        if isinstance(self._data, LabeledCPData):
            output.expected = list(self._data.change_points)
        return output

    def print_cpd_results(self, exec_results: CPContainer) -> None:
        """prints results of run_CPD method in a pretty way

        :param: exec_results: output from run_cpd method, containing results and optional expected results
        """

        def _find_symm_diff(list1: list, list2: list) -> list:
            """helper function. Shows symm diff between two lists

            :param: list1: first list
            :param: list2: second list

            :return: list with symm diff of two lists
            """
            list1, list2 = set(list1), set(list2)
            return sorted(list(list1.symmetric_difference(list2)))

        result = exec_results.result
        expected = exec_results.expected
        if result is None:
            raise ValueError("wrong argument was given, result not found")
        result_output = ";".join(map(str, result))
        if expected is None:
            print(f"Located change points: ({result_output})")
            return
        expected_output = ";".join(map(str, expected))
        diff = ";".join(map(str, _find_symm_diff(result, expected)))
        print(f"Located change points: ({result_output})")
        print(f"Expected change point: ({expected_output})")
        print(f"Difference: ({diff})")
=======
        time_end = time.perf_counter()
        expected_res = self._data.expected_res if isinstance(self._data, LabeledCPData) else None
        return CPContainer(algo_results, expected_res, time_end - time_start)
>>>>>>> 73eccf47
<|MERGE_RESOLUTION|>--- conflicted
+++ resolved
@@ -1,15 +1,8 @@
-<<<<<<< HEAD
+import time
 from collections.abc import Iterable, Sequence
-from dataclasses import dataclass
 from typing import Optional
 
 import numpy
-=======
-import os.path
-import time
-from collections.abc import Iterable, Iterator, Sequence
-from pathlib import Path
->>>>>>> 73eccf47
 
 from CPDShell.Core.algorithms.graph_algorithm import Algorithm, GraphAlgorithm
 from CPDShell.Core.cpd_core import CPDCore
@@ -24,10 +17,6 @@
     def __init__(self, result: list[float], expected_result: list[float] | None, time_ms: float) -> None:
         """Object constructor
 
-<<<<<<< HEAD
-    result: list[int]
-    expected: list[int] | None
-=======
         :param: result: list, containing change points, that were found by CPD algos
         :param: expected_result: list, containing expected change points, if it is needed
         :param: time_ms: a float number, time of CPD algo execution in milliseconds
@@ -61,7 +50,6 @@
             method_output += f"Difference: ({diff})\n"
         method_output += f"Computation time (ms): {round(self.time_ms, 2)}"
         return method_output
->>>>>>> 73eccf47
 
 
 class CPDShell:
@@ -162,44 +150,6 @@
         """
         time_start = time.perf_counter()
         algo_results = self.cpd_core.run()
-<<<<<<< HEAD
-        output = CPContainer(algo_results, None)
-        if isinstance(self._data, LabeledCPData):
-            output.expected = list(self._data.change_points)
-        return output
-
-    def print_cpd_results(self, exec_results: CPContainer) -> None:
-        """prints results of run_CPD method in a pretty way
-
-        :param: exec_results: output from run_cpd method, containing results and optional expected results
-        """
-
-        def _find_symm_diff(list1: list, list2: list) -> list:
-            """helper function. Shows symm diff between two lists
-
-            :param: list1: first list
-            :param: list2: second list
-
-            :return: list with symm diff of two lists
-            """
-            list1, list2 = set(list1), set(list2)
-            return sorted(list(list1.symmetric_difference(list2)))
-
-        result = exec_results.result
-        expected = exec_results.expected
-        if result is None:
-            raise ValueError("wrong argument was given, result not found")
-        result_output = ";".join(map(str, result))
-        if expected is None:
-            print(f"Located change points: ({result_output})")
-            return
-        expected_output = ";".join(map(str, expected))
-        diff = ";".join(map(str, _find_symm_diff(result, expected)))
-        print(f"Located change points: ({result_output})")
-        print(f"Expected change point: ({expected_output})")
-        print(f"Difference: ({diff})")
-=======
         time_end = time.perf_counter()
         expected_res = self._data.expected_res if isinstance(self._data, LabeledCPData) else None
-        return CPContainer(algo_results, expected_res, time_end - time_start)
->>>>>>> 73eccf47
+        return CPContainer(algo_results, expected_res, time_end - time_start)